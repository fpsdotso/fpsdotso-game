--- conflicted
+++ resolved
@@ -594,7 +594,6 @@
               window.___websocket_player_updates = {};
             }
 
-<<<<<<< HEAD
             // We need to decode the account data from the WebSocket notification
             // The accountData contains the raw account info, we need to parse it using Anchor
             try {
@@ -613,7 +612,57 @@
                   // Base64 encoded string
                   decodedData = Buffer.from(accountDataRaw, "base64");
                 }
-=======
+
+                if (decodedData) {
+                  try {
+                    // Deserialize using @solana/buffer-layout
+                    // Skip 8-byte discriminator, then decode the rest using our layout
+                    const dataWithoutDiscriminator = decodedData.slice(8);
+                    const rawData = GamePlayerLayout.decode(
+                      dataWithoutDiscriminator
+                    );
+
+                    // Convert BigInt to Number and use camelCase for Rust compatibility
+                    const gamePlayerData = {
+                      authority: rawData.authority.toString(), // Convert PublicKey to string
+                      gameId: rawData.gameId.toString(),
+                      positionX: rawData.position_x, // camelCase for Rust
+                      positionY: rawData.position_y,
+                      positionZ: rawData.position_z,
+                      rotationX: rawData.rotation_x,
+                      rotationY: rawData.rotation_y,
+                      rotationZ: rawData.rotation_z,
+                      health: rawData.health,
+                      isAlive: rawData.is_alive, // camelCase for Rust
+                      team: rawData.team,
+                      isSpectator: rawData.is_spectator,
+                      kills: rawData.kills,
+                      deaths: rawData.deaths,
+                      score: rawData.score,
+                      lastUpdate: Number(rawData.last_update), // Convert BigInt to Number
+                      deathTimestamp: Number(rawData.death_timestamp), // Convert BigInt to Number
+                      bulletCount: rawData.bullet_count, // Current ammo (max 10)
+                      reloadStartTimestamp: Number(
+                        rawData.reload_start_timestamp
+                      ), // Reload start time (0 if not reloading)
+                      bump: rawData.bump,
+                    };
+
+                    // 🎯 CHECK IF DATA CHANGED (compare position to reduce console spam)
+                    const posKey = `${gamePlayerData.positionX.toFixed(
+                      2
+                    )},${gamePlayerData.positionY.toFixed(
+                      2
+                    )},${gamePlayerData.positionZ.toFixed(2)}`;
+                    const lastPos = lastLoggedPositions[accountPubkey];
+                    const dataChanged = lastPos !== posKey;
+
+                  if (dataChanged) {
+                    lastLoggedPositions[accountPubkey] = posKey;
+                    const totalPlayers = Object.keys(window.___websocket_player_updates).length;
+                    debug.log('PLAYER_UPDATES', `[WebSocket] 📡 Player ${accountPubkey.slice(0, 8)} | Pos(${gamePlayerData.positionX.toFixed(1)}, ${gamePlayerData.positionY.toFixed(1)}, ${gamePlayerData.positionZ.toFixed(1)}) | Rot(${gamePlayerData.rotationY.toFixed(2)}) | Team ${gamePlayerData.team} | HP ${gamePlayerData.health} | Alive: ${gamePlayerData.isAlive} | Ammo: ${gamePlayerData.bulletCount} | Reload: ${gamePlayerData.reloadStartTimestamp} | Total: ${totalPlayers} players`);
+                  }
+
                   // 🔫 DETECT SHOOTING: Check if bullet count decreased
                   const previousBulletCount = previousBulletCounts[accountPubkey];
                   if (previousBulletCount !== undefined && gamePlayerData.bulletCount < previousBulletCount) {
@@ -643,86 +692,6 @@
                   }
                   // Store current bullet count for next comparison
                   previousBulletCounts[accountPubkey] = gamePlayerData.bulletCount;
-
-                  // Store the decoded data
-                  window.___websocket_player_updates[accountPubkey] = {
-                    timestamp: Date.now(),
-                    data: accountData,
-                    parsed: gamePlayerData, // Include parsed data (with BigInt converted to Number)
-                  };
->>>>>>> 958b3454
-
-                if (decodedData) {
-                  try {
-                    // Deserialize using @solana/buffer-layout
-                    // Skip 8-byte discriminator, then decode the rest using our layout
-                    const dataWithoutDiscriminator = decodedData.slice(8);
-                    const rawData = GamePlayerLayout.decode(
-                      dataWithoutDiscriminator
-                    );
-
-                    // Convert BigInt to Number and use camelCase for Rust compatibility
-                    const gamePlayerData = {
-                      authority: rawData.authority.toString(), // Convert PublicKey to string
-                      gameId: rawData.gameId.toString(),
-                      positionX: rawData.position_x, // camelCase for Rust
-                      positionY: rawData.position_y,
-                      positionZ: rawData.position_z,
-                      rotationX: rawData.rotation_x,
-                      rotationY: rawData.rotation_y,
-                      rotationZ: rawData.rotation_z,
-                      health: rawData.health,
-                      isAlive: rawData.is_alive, // camelCase for Rust
-                      team: rawData.team,
-                      isSpectator: rawData.is_spectator,
-                      kills: rawData.kills,
-                      deaths: rawData.deaths,
-                      score: rawData.score,
-                      lastUpdate: Number(rawData.last_update), // Convert BigInt to Number
-                      deathTimestamp: Number(rawData.death_timestamp), // Convert BigInt to Number
-                      bulletCount: rawData.bullet_count, // Current ammo (max 10)
-                      reloadStartTimestamp: Number(
-                        rawData.reload_start_timestamp
-                      ), // Reload start time (0 if not reloading)
-                      bump: rawData.bump,
-                    };
-
-                    // 🎯 CHECK IF DATA CHANGED (compare position to reduce console spam)
-                    const posKey = `${gamePlayerData.positionX.toFixed(
-                      2
-                    )},${gamePlayerData.positionY.toFixed(
-                      2
-                    )},${gamePlayerData.positionZ.toFixed(2)}`;
-                    const lastPos = lastLoggedPositions[accountPubkey];
-                    const dataChanged = lastPos !== posKey;
-
-                    if (dataChanged) {
-                      lastLoggedPositions[accountPubkey] = posKey;
-                      const totalPlayers = Object.keys(
-                        window.___websocket_player_updates
-                      ).length;
-                      debug.log(
-                        "PLAYER_UPDATES",
-                        `[WebSocket] 📡 Player ${accountPubkey.slice(
-                          0,
-                          8
-                        )} | Pos(${gamePlayerData.positionX.toFixed(
-                          1
-                        )}, ${gamePlayerData.positionY.toFixed(
-                          1
-                        )}, ${gamePlayerData.positionZ.toFixed(
-                          1
-                        )}) | Rot(${gamePlayerData.rotationY.toFixed(
-                          2
-                        )}) | Team ${gamePlayerData.team} | HP ${
-                          gamePlayerData.health
-                        } | Alive: ${gamePlayerData.isAlive} | Ammo: ${
-                          gamePlayerData.bulletCount
-                        } | Reload: ${
-                          gamePlayerData.reloadStartTimestamp
-                        } | Total: ${totalPlayers} players`
-                      );
-                    }
 
                     // Store the decoded data
                     window.___websocket_player_updates[accountPubkey] = {
